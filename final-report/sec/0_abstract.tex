--- conflicted
+++ resolved
@@ -1,13 +1,8 @@
 \begin{abstract}
-<<<<<<< HEAD
-Compression is essential for image classification
-\end{abstract}
-=======
     This report presents a modular, Python-based JPEG-like image compression system developed for the course project in EECE 5698: Visual Sensing and Computing. The implementation supports a full compression and decompression pipeline, including image preprocessing, RGB-to-YCbCr color space conversion, customizable downsampling, fixed-size block division, Discrete Cosine Transform (DCT), quantization, entropy encoding via Huffman tables, and corresponding inverse operations. 
     
     To facilitate flexible experimentation, the system utilizes YAML-based configuration files that allow users to modify compression parameters such as quality factor, block size, and downsampling strategy. Parameter sweeps and semantic classification tests were conducted to evaluate tradeoffs between compression efficiency, processing time, and semantic preservation. Raw image input support and modular code structure enable advanced use cases, making the framework suitable for both academic exploration and practical testing.
     
     Although inspired by the JPEG standard, the system introduces configurable elements and detailed analysis tools to better understand compression behaviors. This report adheres to the CVPR-style conference paper format, as required by the course, despite being an academic project submission rather than a formal publication.
     \end{abstract}
-    
->>>>>>> 2d2d6b0d
+    